--- conflicted
+++ resolved
@@ -11,23 +11,6 @@
 
 from .__main__ import Channel
 
-<<<<<<< HEAD
-
-class ChannelEditPayload(pydantic.BaseModel):
-    name: Optional[str] = (None,)
-    type: Optional[Literal[0, 5]] = (None,)
-    position: Optional[int] = (None,)
-    topic: Optional[str] = (None,)
-    nsfw: Optional[bool] = (None,)
-    ratelimit: Optional[int] = (None,)
-    permission_overwrites: Optional[List[Any]] = (None,)
-    category: Optional[int] = (None,)
-    archive_duration: Optional[Literal[0, 60, 1440, 4230, 10080]] = (None,)
-    reason: Optional[str] = (None,)
-
-
-=======
->>>>>>> 063e2ce6
 # Standard text channel in a guild
 class TextChannel(Channel):
     guild_id: int
