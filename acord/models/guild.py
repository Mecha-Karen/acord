--- conflicted
+++ resolved
@@ -168,13 +168,10 @@
     voice_states: Optional[List[Any]] = list()
     """ array of partial voice state objects """
 
-<<<<<<< HEAD
-    @pydantic.validator("icon")
-=======
     created_at: Optional[datetime.datetime]
+    """ when the guild was created """
 
     @pydantic.validator('icon')
->>>>>>> 063e2ce6
     def _validate_guild_icon(cls, icon: str, **kwargs) -> Optional[str]:
         if not icon:
             return None
@@ -224,11 +221,6 @@
     def _validate_guild_spash(cls, splash: str, **kwargs) -> Optional[str]:
         if not splash:
             return None
-<<<<<<< HEAD
-
-        id = kwargs["values"]["id"]
-        return f"https://cdn.discordapp.com/splashes/{id}/{splash}.png"
-=======
         
         id = kwargs['values']['id']
         return f'https://cdn.discordapp.com/splashes/{id}/{splash}.png'
@@ -236,5 +228,4 @@
     @pydantic.validator('created_at')
     def _validate_guild_created_at(cls, _, **kwargs) -> datetime.datetime:
         timestamp = ((kwargs["values"]["id"] >> 22) + DISCORD_EPOCH) / 1000
-        return datetime.datetime.fromtimestamp(timestamp)
->>>>>>> 063e2ce6
+        return datetime.datetime.fromtimestamp(timestamp)