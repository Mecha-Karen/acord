from __future__ import annotations

import pydantic
import datetime

from acord.bases import Hashable
from acord.core.abc import Route
from acord.models import User, Emoji, Snowflake
from acord.errors import APIObjectDepreciated

from typing import Any, List, Optional, Union


async def _clean_reaction(string):
    if isinstance(string, str):
        string = string[0]
        # UNICODE chars are only 1 character long
        if string.isascii():
            raise ValueError("Incorrect unicode emoji provided")
    elif isinstance(string, Emoji):
        string = str(string)
    else:
        raise ValueError("Unknown emoji")

    return string


class MessageReference(pydantic.BaseModel):
    message_id: Snowflake
    channel_id: Optional[Snowflake]
    guild_id: Optional[Snowflake]
    fail_if_not_exists: Optional[bool] = True


class Message(pydantic.BaseModel, Hashable):
    conn: Any
    # Connection Object - For internal use

    activity: Any
    """ sent with Rich Presence-related chat embeds """  # TODO: Message Activity
    application: Any
    """ sent with Rich Presence-related chat embeds """  # TODO: Application Object
    attachments: List[Any]
    """ List of file objects """  # TODO: Asset object
    author: User
    """ User object of who sent the message """
    channel_id: int
    """ id of the channel were the message was send """
    components: List[Any]
    """ List of all components in the message """
    content: str
    """ Message content """

    edited_timestamp: Optional[
        Union[
            bool, datetime.datetime
        ]  # If not false contains timestamp of edited message
    ]
    embeds: List[Any]
    """ List of embeds """  # TODO: Embed object
    flags: int
    """ Message flags """
    id: Snowflake
    """ Message ID """
    interaction: Optional[Any]
    """ Message Interaction """  # TODO: Interaction object
    guild_id: Optional[int]
    """ Guild ID of were message was sent """
    member: Optional[Any]
    """ Member object of who sent the message """  # TODO: Member object
    mentions: List[Union[User, Any]]
    """ List of mentioned users """
    mention_everyone: bool
    """ If message mentioned @everyone """
    mention_roles: List[Any]
    """ If message mentioned any roles """
    mention_channels: Optional[List[Any]]
    """ List of mentioned channels """  # TODO: Channel Object
    nonce: Optional[int]
    """ Message nonce: used for verifying if message was sent """
    pinned: bool
    """ Message pinned in channel or not """
    reactions: Optional[List[Any]] = list()
<<<<<<< HEAD
    """ List of reactions """  # TODO: reaction object
    referenced_message: Optional[Union[Message, Any]]
    """ Replied message """  # TODO: partial message
    thread: Optional[Any]
    """ Thread were message was sent """  # TODO: Channel Thread Object
    timestamp: datetime.datetime
=======
    """ List of reactions """ # TODO: reaction object
    referenced_message: Optional[
        Union[Message, MessageReference]  
    ]
    """ Replied message """
    thread: Optional[Any]  
    """ Thread were message was sent """ # TODO: Channel Thread Object
    timestamp: datetime.datetime  
>>>>>>> 063e2ce6
    """ Timestamp of when message was sent """
    tts: bool
    """ Is a text to speech message """
    type: int
    """ Message type, e.g. DEFAULT, REPLY """
    sticker_items: Optional[List[Any]]
    """ List of stickers """  # TODO: Sticker object
    stickers: Optional[List[Any]]
    # Depreciated raises error if provided
    webhook_id: Optional[int]
    """ Webhook message ID """

    """ Extra's """
    channel: Optional[Any]  # type: ignore
    # Returns the :class:`TextChannel` object were the message was sent from.
    # Not the actual object as cyclic imports are a pain

    class Config:
        arbitrary_types_allowed = True

    @pydantic.validator("timestamp")
    def _timestamp_validator(cls, timestamp):
        # :meta private:
        try:
            return datetime.datetime.fromisoformat(timestamp)
        except TypeError:
            if isinstance(timestamp, datetime.datetime):
                return timestamp
            raise

    @pydantic.validator("stickers")
    def _stickers_depr_error(cls, _):
        # :meta private:
        raise APIObjectDepreciated(
            '"stickers" attribute has been dropped, please use "sticker_items"'
        )

    @pydantic.validator("author")
    def _validate_author(cls, data: User, **kwargs):
        # :meta private:
        data = data.dict()
        conn = kwargs["values"]["conn"]

        data["conn"] = conn

        return User(**data)

    @pydantic.validator("channel")
    def _validate_channel(cls, _, **kwargs):
        # :meta private:
        if _ is not None:
            raise ValueError("Channel provided, when expected None")
        conn = kwargs["values"]["conn"]
        channel_id = kwargs["values"]["channel_id"]

        print(repr(channel_id))

        return conn.client.get_channel(int(channel_id))

    def __init__(self, **data):

        super().__init__(**data)

    async def refetch(self) -> Optional[Message]:
        """Attempts to fetch the same message from the API again"""
        resp = await self.conn.request(
            Route(
                "GET",
                path=f"/channels/{self.channel_id}/messages/{self.id}",
                bucket={"channel_id": self.channel_id, "guild_id": self.guild_id},
            )
        )
        return Message(conn=self.conn, **(await resp.json()))

    async def delete(self, *, reason: str = None) -> None:
        """
        Deletes the message from the channel.
        Raises 403 is you don't have sufficient permissions or 404 is the message no longer exists.

        Parameters
        ----------
        reason: :class:`str`
            Reason for deleting message, shows up in AUDIT-LOGS
        """
        await self.conn.request(
            Route("DELETE", path=f"/channels/{self.channel_id}/messages/{self.id}"),
            headers={
                "X-Audit-Log-Reason": reason,
            },
            bucket={
                "channel_id": self.channel_id,
                "guild_id": self.guild_id,
            },
        )

    async def add_reaction(self, emoji: Union[str, Emoji]) -> None:
        """
        Add an emoji to the message.
        Raises 403 if you lack permissions or 404 if message not found.

        Parameters
        ----------
        emoji: Union[:class:`str`, :class:`Emoji`]
            The emoji to add, if already on message does nothing
        """
        emoji = await _clean_reaction(emoji)

        # if self.has_reacted(self.conn.client):
        #     return

        await self.conn.request(
            Route(
                "PUT",
                path=f"/channels/{self.channel_id}/messages/{self.id}/reactions/{emoji}/@me",
                bucket={"channel_id": self.channel_id, "guild_id": self.guild_id},
            ),
        )

    async def remove_reaction(
        self, emoji: Union[str, Emoji], user_id: Union[str, int] = "@me"
    ) -> None:
        """
        Removes a reaction on a message set by a specified user.
        Raises 403 if you lack permissions or 404 if message not found.

        Parameters
        ----------
        emoji: Union[:class:`str`, :class:`Emoji`]
            Reaction to remove
        """
        emoji = await _clean_reaction(emoji)

        await self.conn.request(
            Route(
                "DELETE",
                path=f"/channels/{self.channel_id}/messages/{self.id}/reactions/{emoji}/{user_id}",
                bucket={"channel_id": self.channel_id, "guild_id": self.guild_id},
            ),
        )

    async def clear_reactions(self, *, emoji: Union[str, Emoji] = None) -> None:
        """
        Clear all reactions/x reactions on a message.
        Raises 403 if you lack permissions or 404 if message not found.

        Parameters
        ----------
        emoji: Union[:class:`str`, :class:`Emoji`]
            Emoji to clear, defaults to None meaning all
        """
        if emoji:
            emoji = await _clean_reaction(emoji)
            extension = f"/{emoji}"
        else:
            extension = ""

        await self.conn.request(
            Route(
                "DELETE",
                path=f"/channels/{self.channel_id}/messages/{self.id}/reactions{extension}",
                bucket={"channel_id": self.channel_id, "guild_id": self.guild_id},
            ),
        )

    async def reply(self, verify: Optional[bool] = True, **data) -> Message:
        """Shortcut for `Message.Channel.send(..., reference=self, verify=verify)`"""
        return await self.channel.send(reference=self, verify=verify, **data)<|MERGE_RESOLUTION|>--- conflicted
+++ resolved
@@ -81,14 +81,12 @@
     pinned: bool
     """ Message pinned in channel or not """
     reactions: Optional[List[Any]] = list()
-<<<<<<< HEAD
     """ List of reactions """  # TODO: reaction object
     referenced_message: Optional[Union[Message, Any]]
     """ Replied message """  # TODO: partial message
     thread: Optional[Any]
     """ Thread were message was sent """  # TODO: Channel Thread Object
     timestamp: datetime.datetime
-=======
     """ List of reactions """ # TODO: reaction object
     referenced_message: Optional[
         Union[Message, MessageReference]  
@@ -97,7 +95,6 @@
     thread: Optional[Any]  
     """ Thread were message was sent """ # TODO: Channel Thread Object
     timestamp: datetime.datetime  
->>>>>>> 063e2ce6
     """ Timestamp of when message was sent """
     tts: bool
     """ Is a text to speech message """
